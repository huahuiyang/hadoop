<?xml version="1.0" encoding="UTF-8"?>
<!--
 Licensed under the Apache License, Version 2.0 (the "License");
 you may not use this file except in compliance with the License.
 You may obtain a copy of the License at

   http://www.apache.org/licenses/LICENSE-2.0

 Unless required by applicable law or agreed to in writing, software
 distributed under the License is distributed on an "AS IS" BASIS,
 WITHOUT WARRANTIES OR CONDITIONS OF ANY KIND, either express or implied.
 See the License for the specific language governing permissions and
 limitations under the License. See accompanying LICENSE file.
-->
<project xmlns="http://maven.apache.org/POM/4.0.0"
  xmlns:xsi="http://www.w3.org/2001/XMLSchema-instance"
  xsi:schemaLocation="http://maven.apache.org/POM/4.0.0
                      http://maven.apache.org/xsd/maven-4.0.0.xsd">
  <modelVersion>4.0.0</modelVersion>
  <parent>
    <groupId>org.apache.hadoop</groupId>
    <artifactId>hadoop-project</artifactId>
<<<<<<< HEAD
    <version>2.3.0-SNAPSHOT</version>
=======
    <version>2.4.0-SNAPSHOT</version>
>>>>>>> 6266273c
    <relativePath>../../hadoop-project</relativePath>
  </parent>
  <groupId>org.apache.hadoop</groupId>
  <artifactId>hadoop-auth</artifactId>
<<<<<<< HEAD
  <version>2.3.0-SNAPSHOT</version>
=======
  <version>2.4.0-SNAPSHOT</version>
>>>>>>> 6266273c
  <packaging>jar</packaging>

  <name>Apache Hadoop Auth</name>
  <description>Apache Hadoop Auth - Java HTTP SPNEGO</description>

  <properties>
    <maven.build.timestamp.format>yyyyMMdd</maven.build.timestamp.format>
  </properties>

  <dependencies>
    <dependency>
      <!-- Used, even though 'mvn dependency:analyze' doesn't find it -->
      <groupId>org.apache.hadoop</groupId>
      <artifactId>hadoop-annotations</artifactId>
      <scope>provided</scope>
    </dependency>
    <dependency>
      <groupId>junit</groupId>
      <artifactId>junit</artifactId>
      <scope>test</scope>
    </dependency>
    <dependency>
      <groupId>org.mockito</groupId>
      <artifactId>mockito-all</artifactId>
      <scope>test</scope>
    </dependency>
    <dependency>
      <groupId>org.mortbay.jetty</groupId>
      <artifactId>jetty-util</artifactId>
      <scope>test</scope>
    </dependency>
    <dependency>
      <groupId>org.mortbay.jetty</groupId>
      <artifactId>jetty-util</artifactId>
      <scope>test</scope>
    </dependency>
    <dependency>
      <groupId>org.mortbay.jetty</groupId>
      <artifactId>jetty</artifactId>
      <scope>test</scope>
    </dependency>
    <dependency>
      <groupId>javax.servlet</groupId>
      <artifactId>servlet-api</artifactId>
      <scope>provided</scope>
    </dependency>
    <dependency>
      <groupId>org.slf4j</groupId>
      <artifactId>slf4j-api</artifactId>
      <scope>compile</scope>
    </dependency>
    <dependency>
      <groupId>commons-codec</groupId>
      <artifactId>commons-codec</artifactId>
      <scope>compile</scope>
    </dependency>
    <dependency>
      <groupId>log4j</groupId>
      <artifactId>log4j</artifactId>
      <scope>runtime</scope>
    </dependency>
    <dependency>
      <groupId>org.slf4j</groupId>
      <artifactId>slf4j-log4j12</artifactId>
      <scope>runtime</scope>
    </dependency>
    <dependency>
<<<<<<< HEAD
=======
      <groupId>org.apache.hadoop</groupId>
      <artifactId>hadoop-minikdc</artifactId>
      <scope>test</scope>
    </dependency>
    <dependency>
>>>>>>> 6266273c
      <groupId>org.apache.httpcomponents</groupId>
      <artifactId>httpclient</artifactId>
      <scope>compile</scope>
    </dependency>
  </dependencies>

  <build>
    <plugins>
      <plugin>
        <groupId>org.apache.maven.plugins</groupId>
        <artifactId>maven-source-plugin</artifactId>
        <executions>
          <execution>
            <phase>prepare-package</phase>
            <goals>
              <goal>jar</goal>
            </goals>
          </execution>
        </executions>
        <configuration>
          <attach>true</attach>
        </configuration>
      </plugin>
    </plugins>
  </build>

  <profiles>
    <profile>
      <id>docs</id>
      <activation>
        <activeByDefault>false</activeByDefault>
      </activation>
      <build>
        <plugins>
          <plugin>
            <groupId>org.apache.maven.plugins</groupId>
            <artifactId>maven-site-plugin</artifactId>
            <executions>
              <execution>
                <phase>package</phase>
                <goals>
                  <goal>site</goal>
                </goals>
              </execution>
            </executions>
          </plugin>
          <plugin>
            <groupId>org.apache.maven.plugins</groupId>
            <artifactId>maven-project-info-reports-plugin</artifactId>
            <executions>
              <execution>
                <configuration>
                  <dependencyLocationsEnabled>false</dependencyLocationsEnabled>
                </configuration>
                <phase>package</phase>
                <goals>
                  <goal>dependencies</goal>
                </goals>
              </execution>
            </executions>
          </plugin>
          <plugin>
            <groupId>org.apache.maven.plugins</groupId>
            <artifactId>maven-javadoc-plugin</artifactId>
            <executions>
              <execution>
                <phase>package</phase>
                <goals>
                  <goal>javadoc</goal>
                </goals>
              </execution>
            </executions>
          </plugin>
        </plugins>
      </build>
    </profile>
  </profiles>
</project><|MERGE_RESOLUTION|>--- conflicted
+++ resolved
@@ -20,20 +20,12 @@
   <parent>
     <groupId>org.apache.hadoop</groupId>
     <artifactId>hadoop-project</artifactId>
-<<<<<<< HEAD
-    <version>2.3.0-SNAPSHOT</version>
-=======
     <version>2.4.0-SNAPSHOT</version>
->>>>>>> 6266273c
     <relativePath>../../hadoop-project</relativePath>
   </parent>
   <groupId>org.apache.hadoop</groupId>
   <artifactId>hadoop-auth</artifactId>
-<<<<<<< HEAD
-  <version>2.3.0-SNAPSHOT</version>
-=======
   <version>2.4.0-SNAPSHOT</version>
->>>>>>> 6266273c
   <packaging>jar</packaging>
 
   <name>Apache Hadoop Auth</name>
@@ -101,14 +93,11 @@
       <scope>runtime</scope>
     </dependency>
     <dependency>
-<<<<<<< HEAD
-=======
       <groupId>org.apache.hadoop</groupId>
       <artifactId>hadoop-minikdc</artifactId>
       <scope>test</scope>
     </dependency>
     <dependency>
->>>>>>> 6266273c
       <groupId>org.apache.httpcomponents</groupId>
       <artifactId>httpclient</artifactId>
       <scope>compile</scope>
