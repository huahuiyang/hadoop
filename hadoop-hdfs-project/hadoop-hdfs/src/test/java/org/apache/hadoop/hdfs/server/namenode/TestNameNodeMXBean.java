--- conflicted
+++ resolved
@@ -121,8 +121,6 @@
       String deadnodeinfo = (String) (mbs.getAttribute(mxbeanName,
           "DeadNodes"));
       assertEquals(fsn.getDeadNodes(), deadnodeinfo);
-<<<<<<< HEAD
-=======
       // get attribute NodeUsage
       String nodeUsage = (String) (mbs.getAttribute(mxbeanName,
           "NodeUsage"));
@@ -131,14 +129,11 @@
       String nameJournalStatus = (String) (mbs.getAttribute(mxbeanName,
           "NameJournalStatus"));
       assertEquals("Bad value for NameJournalStatus", fsn.getNameJournalStatus(), nameJournalStatus);
->>>>>>> 6266273c
       // get attribute JournalTransactionInfo
       String journalTxnInfo = (String) mbs.getAttribute(mxbeanName,
           "JournalTransactionInfo");
       assertEquals("Bad value for NameTxnIds", fsn.getJournalTransactionInfo(),
           journalTxnInfo);
-<<<<<<< HEAD
-=======
       // get attribute "NNStarted"
       String nnStarted = (String) mbs.getAttribute(mxbeanName, "NNStarted");
       assertEquals("Bad value for NNStarted", fsn.getNNStarted(), nnStarted);
@@ -149,7 +144,6 @@
       String corruptFiles = (String) (mbs.getAttribute(mxbeanName,
           "CorruptFiles"));
       assertEquals("Bad value for CorruptFiles", fsn.getCorruptFiles(), corruptFiles);
->>>>>>> 6266273c
       // get attribute NameDirStatuses
       String nameDirStatuses = (String) (mbs.getAttribute(mxbeanName,
           "NameDirStatuses"));
@@ -167,11 +161,7 @@
       assertEquals(0, statusMap.get("failed").size());
       
       // This will cause the first dir to fail.
-<<<<<<< HEAD
-      File failedNameDir = new File(nameDirUris.toArray(new URI[0])[0]);
-=======
       File failedNameDir = new File(nameDirUris.iterator().next());
->>>>>>> 6266273c
       assertEquals(0, FileUtil.chmod(
         new File(failedNameDir, "current").getAbsolutePath(), "000"));
       cluster.getNameNodeRpc().rollEditLog();
