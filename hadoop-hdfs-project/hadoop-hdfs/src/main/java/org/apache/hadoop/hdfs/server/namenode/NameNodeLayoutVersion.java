--- conflicted
+++ resolved
@@ -83,20 +83,12 @@
     XATTRS(-57, -57, "Extended attributes"),
     CREATE_OVERWRITE(-58, -58, "Use single editlog record for " +
       "creating file with overwrite"),
-<<<<<<< HEAD
-    XATTRS_NAMESPACE_EXT(-59, "Increase number of xattr namespaces"),
-    BLOCK_STORAGE_POLICY(-60, "Block Storage policy"),
-    TRUNCATE(-61, "Truncate"),
-    APPEND_NEW_BLOCK(-62, "Support appending to new block"),
-    QUOTA_BY_STORAGE_TYPE(-63, "Support quota for specific storage types"),
-    ERASURE_CODING(-64, "Support erasure coding");
-=======
     XATTRS_NAMESPACE_EXT(-59, -59, "Increase number of xattr namespaces"),
     BLOCK_STORAGE_POLICY(-60, -60, "Block Storage policy"),
     TRUNCATE(-61, -61, "Truncate"),
     APPEND_NEW_BLOCK(-62, -61, "Support appending to new block"),
-    QUOTA_BY_STORAGE_TYPE(-63, -61, "Support quota for specific storage types");
->>>>>>> 456e901a
+    QUOTA_BY_STORAGE_TYPE(-63, -61, "Support quota for specific storage types"),
+    ERASURE_CODING(-64, -61, "Support erasure coding");
 
     private final FeatureInfo info;
 
