--- conflicted
+++ resolved
@@ -106,10 +106,6 @@
     SEQUENTIAL_BLOCK_ID(-46, "Allocate block IDs sequentially and store " +
         "block IDs in the edits log and image files"),
     EDITLOG_SUPPORT_RETRYCACHE(-47, "Record ClientId and CallId in editlog to " 
-<<<<<<< HEAD
-        + "enable rebuilding retry cache in case of HA failover");
-    
-=======
         + "enable rebuilding retry cache in case of HA failover"),
     EDITLOG_ADD_BLOCK(-48, "Add new editlog that only records allocation of "
         + "the new block instead of the entire block list"),
@@ -118,7 +114,6 @@
     ADD_LAYOUT_FLAGS(-50, "Add support for layout flags."),
     CACHING(-51, "Support for cache pools and path-based caching");
 
->>>>>>> 6266273c
     final int lv;
     final int ancestorLV;
     final String description;
