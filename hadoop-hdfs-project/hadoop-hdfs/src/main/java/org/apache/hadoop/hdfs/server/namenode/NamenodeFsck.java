--- conflicted
+++ resolved
@@ -36,10 +36,7 @@
 import org.apache.commons.logging.LogFactory;
 import org.apache.hadoop.classification.InterfaceAudience;
 import org.apache.hadoop.conf.Configuration;
-<<<<<<< HEAD
-=======
 import org.apache.hadoop.fs.Path;
->>>>>>> fbf12270
 import org.apache.hadoop.fs.UnresolvedLinkException;
 import org.apache.hadoop.hdfs.BlockReader;
 import org.apache.hadoop.hdfs.BlockReaderFactory;
@@ -145,12 +142,9 @@
 
   private final Configuration conf;
   private final PrintWriter out;
-<<<<<<< HEAD
-=======
   private List<String> snapshottableDirs = null;
 
   private BlockPlacementPolicy bpPolicy;
->>>>>>> fbf12270
 
   /**
    * Filesystem checker.
@@ -192,11 +186,8 @@
       }
       else if (key.equals("startblockafter")) {
         this.currentCookie[0] = pmap.get("startblockafter")[0];
-<<<<<<< HEAD
-=======
       } else if (key.equals("includeSnapshots")) {
         this.snapshottableDirs = new ArrayList<String>();
->>>>>>> fbf12270
       }
     }
   }
@@ -213,8 +204,6 @@
       out.println(msg);
       namenode.getNamesystem().logFsckEvent(path, remoteAddress);
 
-<<<<<<< HEAD
-=======
       if (snapshottableDirs != null) {
         SnapshottableDirectoryStatus[] snapshotDirs = namenode.getRpcServer()
             .getSnapshottableDirListing();
@@ -225,7 +214,6 @@
         }
       }
 
->>>>>>> fbf12270
       final HdfsFileStatus file = namenode.getRpcServer().getFileInfo(path);
       if (file != null) {
 
@@ -415,14 +403,8 @@
                     locs.length + " replica(s).");
       }
       // verify block placement policy
-<<<<<<< HEAD
-      BlockPlacementStatus blockPlacementStatus = 
-          BlockPlacementPolicy.getInstance(conf, null, networktopology).
-              verifyBlockPlacement(path, lBlk, targetFileReplication);
-=======
       BlockPlacementStatus blockPlacementStatus = bpPolicy
           .verifyBlockPlacement(path, lBlk, targetFileReplication);
->>>>>>> fbf12270
       if (!blockPlacementStatus.isPlacementPolicySatisfied()) {
         res.numMisReplicatedBlocks++;
         misReplicatedPerFile++;
